--- conflicted
+++ resolved
@@ -155,76 +155,4 @@
 
 public func ==(lhs: SocketIOClientOption, rhs: SocketIOClientOption) -> Bool {
     return lhs.description == rhs.description
-<<<<<<< HEAD
-}
-
-extension Set where Element : ClientOption {
-    mutating func insertIgnore(_ element: Element) {
-        if !contains(element) {
-            insert(element)
-        }
-    }
-}
-
-extension NSDictionary {
-    private static func keyValueToSocketIOClientOption(_ key: String, value: AnyObject) -> SocketIOClientOption? {
-        switch (key, value) {
-        case let ("connectParams", params as [String: AnyObject]):
-            return .connectParams(params)
-        case let ("cookies", cookies as [HTTPCookie]):
-            return .cookies(cookies)
-        case let ("doubleEncodeUTF8", encode as Bool):
-            return .doubleEncodeUTF8(encode)
-        case let ("extraHeaders", headers as [String: String]):
-            return .extraHeaders(headers)
-        case let ("forceNew", force as Bool):
-            return .forceNew(force)
-        case let ("forcePolling", force as Bool):
-            return .forcePolling(force)
-        case let ("forceWebsockets", force as Bool):
-            return .forceWebsockets(force)
-        case let ("handleQueue", queue as DispatchQueue):
-            return .handleQueue(queue)
-        case let ("log", log as Bool):
-            return .log(log)
-        case let ("logger", logger as SocketLogger):
-            return .logger(logger)
-        case let ("nsp", nsp as String):
-            return .nsp(nsp)
-        case let ("path", path as String):
-            return .path(path)
-        case let ("reconnects", reconnects as Bool):
-            return .reconnects(reconnects)
-        case let ("reconnectAttempts", attempts as Int):
-            return .reconnectAttempts(attempts)
-        case let ("reconnectWait", wait as Int):
-            return .reconnectWait(wait)
-        case let ("secure", secure as Bool):
-            return .secure(secure)
-        case let ("security", security as SSLSecurity):
-            return .security(security)
-        case let ("selfSigned", selfSigned as Bool):
-            return .selfSigned(selfSigned)
-        case let ("sessionDelegate", delegate as URLSessionDelegate):
-            return .sessionDelegate(delegate)
-        case let ("voipEnabled", enable as Bool):
-            return .voipEnabled(enable)
-        default:
-            return nil
-        }
-    }
-    
-    func toSocketOptionsSet() -> Set<SocketIOClientOption> {
-        var options = Set<SocketIOClientOption>()
-        
-        for (rawKey, value) in self {
-            if let key = rawKey as? String, let opt = NSDictionary.keyValueToSocketIOClientOption(key, value: value) {
-                options.insertIgnore(opt)
-            }
-        }
-        
-        return options
-    }
-=======
->>>>>>> 437c9835
 }