//
//  SocketIOClient.swift
//  Socket.IO-Client-Swift
//
//  Created by Erik Little on 11/23/14.
//
//  Permission is hereby granted, free of charge, to any person obtaining a copy
//  of this software and associated documentation files (the "Software"), to deal
//  in the Software without restriction, including without limitation the rights
//  to use, copy, modify, merge, publish, distribute, sublicense, and/or sell
//  copies of the Software, and to permit persons to whom the Software is
//  furnished to do so, subject to the following conditions:
//
//  The above copyright notice and this permission notice shall be included in
//  all copies or substantial portions of the Software.
//
//  THE SOFTWARE IS PROVIDED "AS IS", WITHOUT WARRANTY OF ANY KIND, EXPRESS OR
//  IMPLIED, INCLUDING BUT NOT LIMITED TO THE WARRANTIES OF MERCHANTABILITY,
//  FITNESS FOR A PARTICULAR PURPOSE AND NONINFRINGEMENT. IN NO EVENT SHALL THE
//  AUTHORS OR COPYRIGHT HOLDERS BE LIABLE FOR ANY CLAIM, DAMAGES OR OTHER
//  LIABILITY, WHETHER IN AN ACTION OF CONTRACT, TORT OR OTHERWISE, ARISING FROM,
//  OUT OF OR IN CONNECTION WITH THE SOFTWARE OR THE USE OR OTHER DEALINGS IN
//  THE SOFTWARE.

import Foundation

public final class SocketIOClient : NSObject, SocketEngineClient, SocketParsable {
    public let socketURL: URL

    public private(set) var engine: SocketEngineSpec?
    public private(set) var status = SocketIOClientStatus.notConnected {
        didSet {
            switch status {
            case .connected:
                reconnecting = false
                currentReconnectAttempt = 0
            default:
                break
            }
        }
    }

    public var forceNew = false
    public var nsp = "/"
    public var config: SocketIOClientConfiguration
    public var reconnects = true
    public var reconnectWait = 10

    private let ackQueue = DispatchQueue(label: "com.socketio.ackQueue", attributes: [])
    private let emitQueue = DispatchQueue(label: "com.socketio.emitQueue", attributes: [])
    private let logType = "SocketIOClient"
    private let parseQueue = DispatchQueue(label: "com.socketio.parseQueue", attributes: [])

    private var anyHandler: ((SocketAnyEvent) -> Void)?
    private var currentReconnectAttempt = 0
    private var handlers = [SocketEventHandler]()
    private var ackHandlers = SocketAckManager()
    private var reconnecting = false

    private(set) var currentAck = -1
    private(set) var handleQueue = DispatchQueue.main
    private(set) var reconnectAttempts = -1

    var waitingPackets = [SocketPacket]()
    
    public var sid: String? {
        return nsp + "#" + (engine?.sid ?? "")
    }
    
<<<<<<< HEAD
    /// Type safe way to create a new SocketIOClient. opts can be omitted
    public init(socketURL: URL, config: SocketIOClientConfiguration = []) {
=======
    /// Type safe way to create a new SocketIOClient. config can be omitted
    public init(socketURL: NSURL, config: SocketIOClientConfiguration = []) {
>>>>>>> 7d07e55c
        self.config = config
        self.socketURL = socketURL
        
        if socketURL.absoluteString.hasPrefix("https://") {
            self.config.insert(.secure(true))
        }
        
        for option in config {
            switch option {
            case let .reconnects(reconnects):
                self.reconnects = reconnects
            case let .reconnectAttempts(attempts):
                reconnectAttempts = attempts
            case let .reconnectWait(wait):
                reconnectWait = abs(wait)
            case let .nsp(nsp):
                self.nsp = nsp
            case let .log(log):
                DefaultSocketLogger.Logger.log = log
            case let .logger(logger):
                DefaultSocketLogger.Logger = logger
            case let .handleQueue(queue):
                handleQueue = queue
            case let .forceNew(force):
                forceNew = force
            default:
                continue
            }
        }

        self.config.insert(.path("/socket.io/"), replacing: false)
        
        super.init()
    }
    
    /// Not so type safe way to create a SocketIOClient, meant for Objective-C compatiblity.
    /// If using Swift it's recommended to use `init(socketURL: NSURL, options: Set<SocketIOClientOption>)`
    public convenience init(socketURL: NSURL, config: NSDictionary?) {
        self.init(socketURL: socketURL as URL, config: config?.toSocketConfiguration() ?? [])
    }

    deinit {
        DefaultSocketLogger.Logger.log("Client is being released", type: logType)
        engine?.disconnect(reason: "Client Deinit")
    }

    private func addEngine() -> SocketEngineSpec {
        DefaultSocketLogger.Logger.log("Adding engine", type: logType, args: "")

        engine = SocketEngine(client: self, url: socketURL, config: config)

        return engine!
    }

    /// Connect to the server.
    public func connect() {
        connect(timeoutAfter: 0, withHandler: nil)
    }

    /// Connect to the server. If we aren't connected after timeoutAfter, call withHandler
    /// 0 Never times out
    public func connect(timeoutAfter: Int, withHandler handler: (() -> Void)?) {
        assert(timeoutAfter >= 0, "Invalid timeout: \(timeoutAfter)")

        guard status != .connected else {
            DefaultSocketLogger.Logger.log("Tried connecting on an already connected socket", type: logType)
            return
        }

        status = .connecting

        if engine == nil || forceNew {
            addEngine().connect()
        } else {
            engine?.connect()
        }
        
        guard timeoutAfter != 0 else { return }

        let time = DispatchTime.now() + Double(Int64(timeoutAfter) * Int64(NSEC_PER_SEC)) / Double(NSEC_PER_SEC)

<<<<<<< HEAD
        handleQueue.asyncAfter(deadline: time) {[weak self] in
            if let this = self, this.status != .connected && this.status != .disconnected {
                this.status = .disconnected
                this.engine?.disconnect(reason: "Connect timeout")

                handler?()
            }
=======
        dispatch_after(time, handleQueue) {[weak self] in
            guard let this = self where this.status != .Connected && this.status != .Disconnected else { return }
            
            this.status = .Disconnected
            this.engine?.disconnect("Connect timeout")
            
            handler?()
>>>>>>> 7d07e55c
        }
    }

    private func createOnAck(_ items: [Any]) -> OnAckCallback {
        currentAck += 1
        
        return {[weak self, ack = currentAck] timeout, callback in
<<<<<<< HEAD
            if let this = self {
                this.ackQueue.sync() {
                    this.ackHandlers.addAck(ack, callback: callback)
                }
                
                
                this._emit(items, ack: ack)
                
                if timeout != 0 {
                    let time = DispatchTime.now() + Double(Int64(timeout * NSEC_PER_SEC)) / Double(NSEC_PER_SEC)
                    
                    this.handleQueue.asyncAfter(deadline: time) {
                        this.ackHandlers.timeoutAck(ack, onQueue: this.handleQueue)
                    }
=======
            guard let this = self else { return }
            
            dispatch_sync(this.ackQueue) {
                this.ackHandlers.addAck(ack, callback: callback)
            }
            
            
            this._emit(items, ack: ack)
            
            if timeout != 0 {
                let time = dispatch_time(DISPATCH_TIME_NOW, Int64(timeout * NSEC_PER_SEC))
                
                dispatch_after(time, this.ackQueue) {
                    this.ackHandlers.timeoutAck(ack, onQueue: this.handleQueue)
>>>>>>> 7d07e55c
                }
            }
        }
    }

    func didConnect() {
        DefaultSocketLogger.Logger.log("Socket connected", type: logType)
        status = .connected

        // Don't handle as internal because something crazy could happen where
        // we disconnect before it's handled
        handleEvent("connect", data: [], isInternalMessage: false)
    }

    func didDisconnect(reason: String) {
        guard status != .disconnected else { return }

        DefaultSocketLogger.Logger.log("Disconnected: %@", type: logType, args: reason)

<<<<<<< HEAD
        status = .disconnected
=======
        reconnecting = false
        status = .Disconnected
>>>>>>> 7d07e55c

        // Make sure the engine is actually dead.
        engine?.disconnect(reason: reason)
        handleEvent("disconnect", data: [reason], isInternalMessage: true)
    }

    /// Disconnects the socket.
    public func disconnect() {
<<<<<<< HEAD
        assert(status != .notConnected, "Tried closing a NotConnected client")
        
=======
>>>>>>> 7d07e55c
        DefaultSocketLogger.Logger.log("Closing socket", type: logType)

        didDisconnect(reason: "Disconnect")
    }

    /// Send a message to the server
    public func emit(_ event: String, _ items: SocketData...) {
        emit(event, with: items)
    }

    /// Same as emit, but meant for Objective-C
    public func emit(_ event: String, with items: [Any]) {
        guard status == .connected else {
            handleEvent("error", data: ["Tried emitting \(event) when not connected"], isInternalMessage: true)
            return
        }
        
        _emit([event] + items)
    }

    /// Sends a message to the server, requesting an ack. Use the onAck method of SocketAckHandler to add
    /// an ack.
    public func emitWithAck(_ event: String, _ items: SocketData...) -> OnAckCallback {
        return emitWithAck(event, with: items)
    }

    /// Same as emitWithAck, but for Objective-C
    public func emitWithAck(_ event: String, with items: [Any]) -> OnAckCallback {
        return createOnAck([event] + items)
    }

    private func _emit(_ data: [Any], ack: Int? = nil) {
        emitQueue.async {
            guard self.status == .connected else {
                self.handleEvent("error", data: ["Tried emitting when not connected"], isInternalMessage: true)
                return
            }
            
            let packet = SocketPacket.packetFromEmit(data, id: ack ?? -1, nsp: self.nsp, ack: false)
            let str = packet.packetString
            
            DefaultSocketLogger.Logger.log("Emitting: %@", type: self.logType, args: str)
            
            self.engine?.send(str, withData: packet.binary)
        }
    }

    // If the server wants to know that the client received data
    func emitAck(_ ack: Int, with items: [Any]) {
        emitQueue.async {
            if self.status == .connected {
                let packet = SocketPacket.packetFromEmit(items, id: ack, nsp: self.nsp, ack: true)
                let str = packet.packetString

                DefaultSocketLogger.Logger.log("Emitting Ack: %@", type: self.logType, args: str)

                self.engine?.send(str, withData: packet.binary)
            }
        }
    }

    public func engineDidClose(reason: String) {
        waitingPackets.removeAll()
        
        if status != .disconnected {
            status = .notConnected
        }

        if status == .disconnected || !reconnects {
            didDisconnect(reason: reason)
        } else if !reconnecting {
            reconnecting = true
            tryReconnect(reason: reason)
        }
    }

    /// error
    public func engineDidError(reason: String) {
        DefaultSocketLogger.Logger.error("%@", type: logType, args: reason)

        handleEvent("error", data: [reason], isInternalMessage: true)
    }
    
    public func engineDidOpen(reason: String) {
        DefaultSocketLogger.Logger.log(reason, type: "SocketEngineClient")
    }

    // Called when the socket gets an ack for something it sent
    func handleAck(_ ack: Int, data: [Any]) {
        guard status == .connected else { return }

        DefaultSocketLogger.Logger.log("Handling ack: %@ with data: %@", type: logType, args: ack, data)

        handleQueue.async() {
            self.ackHandlers.executeAck(ack, with: data, onQueue: self.handleQueue)
        }
    }

    /// Causes an event to be handled. Only use if you know what you're doing.
    public func handleEvent(_ event: String, data: [Any], isInternalMessage: Bool, withAck ack: Int = -1) {
        guard status == .connected || isInternalMessage else { return }

        DefaultSocketLogger.Logger.log("Handling event: %@ with data: %@", type: logType, args: event, data)

        handleQueue.async {
            self.anyHandler?(SocketAnyEvent(event: event, items: data))

            for handler in self.handlers where handler.event == event {
                handler.executeCallback(with: data, withAck: ack, withSocket: self)
            }
        }
    }

    /// Leaves nsp and goes back to /
    public func leaveNamespace() {
        if nsp != "/" {
            engine?.send("1\(nsp)", withData: [])
            nsp = "/"
        }
    }

    /// Joins namespace
    public func joinNamespace(_ namespace: String) {
        nsp = namespace

        if nsp != "/" {
            DefaultSocketLogger.Logger.log("Joining namespace", type: logType)
            engine?.send("0\(nsp)", withData: [])
        }
    }

    /// Removes handler(s) based on name
    public func off(_ event: String) {
        DefaultSocketLogger.Logger.log("Removing handler for event: %@", type: logType, args: event)

        handlers = handlers.filter({ $0.event != event })
    }

    /// Removes a handler with the specified UUID gotten from an `on` or `once`
    public func off(id: UUID) {
        DefaultSocketLogger.Logger.log("Removing handler with id: %@", type: logType, args: id)

        handlers = handlers.filter({ $0.id != id })
    }

    /// Adds a handler for an event.
    /// Returns: A unique id for the handler
    @discardableResult
    public func on(_ event: String, callback: NormalCallback) -> UUID {
        DefaultSocketLogger.Logger.log("Adding handler for event: %@", type: logType, args: event)

        let handler = SocketEventHandler(event: event, id: UUID(), callback: callback)
        handlers.append(handler)

        return handler.id
    }

    /// Adds a single-use handler for an event.
    /// Returns: A unique id for the handler
    @discardableResult
    public func once(_ event: String, callback: NormalCallback) -> UUID {
        DefaultSocketLogger.Logger.log("Adding once handler for event: %@", type: logType, args: event)

        let id = UUID()

        let handler = SocketEventHandler(event: event, id: id) {[weak self] data, ack in
            guard let this = self else { return }
            this.off(id: id)
            callback(data, ack)
        }

        handlers.append(handler)

        return handler.id
    }

    /// Adds a handler that will be called on every event.
    public func onAny(_ handler: @escaping (SocketAnyEvent) -> Void) {
        anyHandler = handler
    }

    public func parseEngineMessage(_ msg: String) {
        DefaultSocketLogger.Logger.log("Should parse message: %@", type: "SocketIOClient", args: msg)

        parseQueue.async { self.parseSocketMessage(msg) }
    }

    public func parseEngineBinaryData(_ data: Data) {
        parseQueue.async { self.parseBinaryData(data) }
    }

    /// Tries to reconnect to the server.
    public func reconnect() {
        guard !reconnecting else { return }
        
        engine?.disconnect(reason: "manual reconnect")
    }

    /// Removes all handlers.
    /// Can be used after disconnecting to break any potential remaining retain cycles.
    public func removeAllHandlers() {
        handlers.removeAll(keepingCapacity: false)
    }

    private func tryReconnect(reason: String) {
        guard reconnecting else { return }

        DefaultSocketLogger.Logger.log("Starting reconnect", type: logType)
        handleEvent("reconnect", data: [reason], isInternalMessage: true)
        
        _tryReconnect()
    }

    private func _tryReconnect() {
        guard reconnecting else { return }

        if reconnectAttempts != -1 && currentReconnectAttempt + 1 > reconnectAttempts || !reconnects {
            return didDisconnect(reason: "Reconnect Failed")
        }

        DefaultSocketLogger.Logger.log("Trying to reconnect", type: logType)
        handleEvent("reconnectAttempt", data: [(reconnectAttempts - currentReconnectAttempt)],
            isInternalMessage: true)

        currentReconnectAttempt += 1
        connect()
        
        let deadline = DispatchTime.now() + Double(Int64(UInt64(reconnectWait) * NSEC_PER_SEC)) / Double(NSEC_PER_SEC)
        
        DispatchQueue.main.asyncAfter(deadline: deadline, execute: _tryReconnect)
    }
    
    // Test properties
    
    var testHandlers: [SocketEventHandler] {
        return handlers
    }
    
    func setTestable() {
        status = .connected
    }
    
    func setTestEngine(_ engine: SocketEngineSpec?) {
        self.engine = engine
    }
    
    func emitTest(event: String, _ data: Any...) {
        _emit([event] + data)
    }
}<|MERGE_RESOLUTION|>--- conflicted
+++ resolved
@@ -67,13 +67,8 @@
         return nsp + "#" + (engine?.sid ?? "")
     }
     
-<<<<<<< HEAD
     /// Type safe way to create a new SocketIOClient. opts can be omitted
     public init(socketURL: URL, config: SocketIOClientConfiguration = []) {
-=======
-    /// Type safe way to create a new SocketIOClient. config can be omitted
-    public init(socketURL: NSURL, config: SocketIOClientConfiguration = []) {
->>>>>>> 7d07e55c
         self.config = config
         self.socketURL = socketURL
         
@@ -155,23 +150,13 @@
 
         let time = DispatchTime.now() + Double(Int64(timeoutAfter) * Int64(NSEC_PER_SEC)) / Double(NSEC_PER_SEC)
 
-<<<<<<< HEAD
         handleQueue.asyncAfter(deadline: time) {[weak self] in
-            if let this = self, this.status != .connected && this.status != .disconnected {
-                this.status = .disconnected
-                this.engine?.disconnect(reason: "Connect timeout")
-
-                handler?()
-            }
-=======
-        dispatch_after(time, handleQueue) {[weak self] in
             guard let this = self where this.status != .Connected && this.status != .Disconnected else { return }
             
-            this.status = .Disconnected
-            this.engine?.disconnect("Connect timeout")
+            this.status = .disconnected
+            this.engine?.disconnect(reason: "Connect timeout")
             
             handler?()
->>>>>>> 7d07e55c
         }
     }
 
@@ -179,37 +164,20 @@
         currentAck += 1
         
         return {[weak self, ack = currentAck] timeout, callback in
-<<<<<<< HEAD
-            if let this = self {
-                this.ackQueue.sync() {
-                    this.ackHandlers.addAck(ack, callback: callback)
-                }
+            guard let this = self else { return }
+
+            this.ackQueue.sync() {
+                this.ackHandlers.addAck(ack, callback: callback)
+            }
+            
+            
+            this._emit(items, ack: ack)
+            
+            if timeout != 0 {
+                let time = DispatchTime.now() + Double(Int64(timeout * NSEC_PER_SEC)) / Double(NSEC_PER_SEC)
                 
-                
-                this._emit(items, ack: ack)
-                
-                if timeout != 0 {
-                    let time = DispatchTime.now() + Double(Int64(timeout * NSEC_PER_SEC)) / Double(NSEC_PER_SEC)
-                    
-                    this.handleQueue.asyncAfter(deadline: time) {
-                        this.ackHandlers.timeoutAck(ack, onQueue: this.handleQueue)
-                    }
-=======
-            guard let this = self else { return }
-            
-            dispatch_sync(this.ackQueue) {
-                this.ackHandlers.addAck(ack, callback: callback)
-            }
-            
-            
-            this._emit(items, ack: ack)
-            
-            if timeout != 0 {
-                let time = dispatch_time(DISPATCH_TIME_NOW, Int64(timeout * NSEC_PER_SEC))
-                
-                dispatch_after(time, this.ackQueue) {
+                this.handleQueue.asyncAfter(deadline: time) {
                     this.ackHandlers.timeoutAck(ack, onQueue: this.handleQueue)
->>>>>>> 7d07e55c
                 }
             }
         }
@@ -229,12 +197,8 @@
 
         DefaultSocketLogger.Logger.log("Disconnected: %@", type: logType, args: reason)
 
-<<<<<<< HEAD
+        reconnecting = false
         status = .disconnected
-=======
-        reconnecting = false
-        status = .Disconnected
->>>>>>> 7d07e55c
 
         // Make sure the engine is actually dead.
         engine?.disconnect(reason: reason)
@@ -243,11 +207,6 @@
 
     /// Disconnects the socket.
     public func disconnect() {
-<<<<<<< HEAD
-        assert(status != .notConnected, "Tried closing a NotConnected client")
-        
-=======
->>>>>>> 7d07e55c
         DefaultSocketLogger.Logger.log("Closing socket", type: logType)
 
         didDisconnect(reason: "Disconnect")
