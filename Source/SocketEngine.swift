//
//  SocketEngine.swift
//  Socket.IO-Client-Swift
//
//  Created by Erik Little on 3/3/15.
//
//  Permission is hereby granted, free of charge, to any person obtaining a copy
//  of this software and associated documentation files (the "Software"), to deal
//  in the Software without restriction, including without limitation the rights
//  to use, copy, modify, merge, publish, distribute, sublicense, and/or sell
//  copies of the Software, and to permit persons to whom the Software is
//  furnished to do so, subject to the following conditions:
//
//  The above copyright notice and this permission notice shall be included in
//  all copies or substantial portions of the Software.
//
//  THE SOFTWARE IS PROVIDED "AS IS", WITHOUT WARRANTY OF ANY KIND, EXPRESS OR
//  IMPLIED, INCLUDING BUT NOT LIMITED TO THE WARRANTIES OF MERCHANTABILITY,
//  FITNESS FOR A PARTICULAR PURPOSE AND NONINFRINGEMENT. IN NO EVENT SHALL THE
//  AUTHORS OR COPYRIGHT HOLDERS BE LIABLE FOR ANY CLAIM, DAMAGES OR OTHER
//  LIABILITY, WHETHER IN AN ACTION OF CONTRACT, TORT OR OTHERWISE, ARISING FROM,
//  OUT OF OR IN CONNECTION WITH THE SOFTWARE OR THE USE OR OTHER DEALINGS IN
//  THE SOFTWARE.

import Foundation

public final class SocketEngine : NSObject, NSURLSessionDelegate, SocketEnginePollable, SocketEngineWebsocket {
    public let emitQueue = dispatch_queue_create("com.socketio.engineEmitQueue", DISPATCH_QUEUE_SERIAL)
    public let handleQueue = dispatch_queue_create("com.socketio.engineHandleQueue", DISPATCH_QUEUE_SERIAL)
    public let parseQueue = dispatch_queue_create("com.socketio.engineParseQueue", DISPATCH_QUEUE_SERIAL)

    public var connectParams: [String: AnyObject]? {
        didSet {
            (urlPolling, urlWebSocket) = createURLs()
        }
    }
    
    public var postWait = [String]()
    public var waitingForPoll = false
    public var waitingForPost = false
    
    public private(set) var closed = false
    public private(set) var connected = false
    public private(set) var cookies: [NSHTTPCookie]?
    public private(set) var doubleEncodeUTF8 = true
    public private(set) var extraHeaders: [String: String]?
    public private(set) var fastUpgrade = false
    public private(set) var forcePolling = false
    public private(set) var forceWebsockets = false
    public private(set) var invalidated = false
    public private(set) var polling = true
    public private(set) var probing = false
    public private(set) var session: NSURLSession?
    public private(set) var sid = ""
    public private(set) var socketPath = "/engine.io/"
    public private(set) var urlPolling = NSURL()
    public private(set) var urlWebSocket = NSURL()
    public private(set) var websocket = false
    public private(set) var ws: WebSocket?

    public weak var client: SocketEngineClient?
    
    private weak var sessionDelegate: NSURLSessionDelegate?

    private let logType = "SocketEngine"
    private let url: NSURL
    
    private var pingInterval: Double?
    private var pingTimeout = 0.0 {
        didSet {
            pongsMissedMax = Int(pingTimeout / (pingInterval ?? 25))
        }
    }
    
    private var pongsMissed = 0
    private var pongsMissedMax = 0
    private var probeWait = ProbeWaitQueue()
    private var secure = false
    private var security: SSLSecurity?
    private var selfSigned = false
    private var voipEnabled = false

    public init(client: SocketEngineClient, url: NSURL, config: SocketIOClientConfiguration) {
        self.client = client
        self.url = url
        
        for option in config {
            switch option {
            case let .ConnectParams(params):
                connectParams = params
            case let .Cookies(cookies):
                self.cookies = cookies
            case let .DoubleEncodeUTF8(encode):
                doubleEncodeUTF8 = encode
            case let .ExtraHeaders(headers):
                extraHeaders = headers
            case let .SessionDelegate(delegate):
                sessionDelegate = delegate
            case let .ForcePolling(force):
                forcePolling = force
            case let .ForceWebsockets(force):
                forceWebsockets = force
            case let .Path(path):
                socketPath = path
                
                if !socketPath.hasSuffix("/") {
                    socketPath += "/"
                }
            case let .VoipEnabled(enable):
                voipEnabled = enable
            case let .Secure(secure):
                self.secure = secure
            case let .Security(security):
                self.security = security
            case let .SelfSigned(selfSigned):
                self.selfSigned = selfSigned
            default:
                continue
            }
        }
        
        super.init()
        
        sessionDelegate = sessionDelegate ?? self
        
        (urlPolling, urlWebSocket) = createURLs()
    }
    
    public convenience init(client: SocketEngineClient, url: NSURL, options: NSDictionary?) {
        self.init(client: client, url: url, config: options?.toSocketConfiguration() ?? [])
    }
    
    deinit {
        DefaultSocketLogger.Logger.log("Engine is being released", type: logType)
        closed = true
        stopPolling()
    }
    
    private func checkAndHandleEngineError(msg: String) {
        do {
            let dict = try msg.toNSDictionary()
            guard let error = dict["message"] as? String else { return }
            
            /*
             0: Unknown transport
             1: Unknown sid
             2: Bad handshake request
             3: Bad request
             */
            didError(error)
        } catch {
            client?.engineDidError("Got unknown error from server \(msg)")
        }
    }

    private func handleBase64(message: String) {
        // binary in base64 string
        let noPrefix = message[message.startIndex.advancedBy(2)..<message.endIndex]
        
        if let data = NSData(base64EncodedString: noPrefix, options: .IgnoreUnknownCharacters) {
            client?.parseEngineBinaryData(data)
        }
    }
    
    private func closeOutEngine(reason: String) {
        sid = ""
        closed = true
        invalidated = true
        connected = false
        
        ws?.disconnect()
        stopPolling()
        client?.engineDidClose(reason)
    }
    
    /// Starts the connection to the server
    public func connect() {
        if connected {
            DefaultSocketLogger.Logger.error("Engine tried opening while connected. Assuming this was a reconnect", type: logType)
            disconnect("reconnect")
        }
        
        DefaultSocketLogger.Logger.log("Starting engine. Server: %@", type: logType, args: url)
        DefaultSocketLogger.Logger.log("Handshaking", type: logType)
        
        resetEngine()
        
        if forceWebsockets {
            polling = false
            websocket = true
            createWebsocketAndConnect()
            return
        }
        
        let reqPolling = NSMutableURLRequest(URL: urlPolling)
        
        if cookies != nil {
            let headers = NSHTTPCookie.requestHeaderFieldsWithCookies(cookies!)
            reqPolling.allHTTPHeaderFields = headers
        }
        
        if let extraHeaders = extraHeaders {
            for (headerName, value) in extraHeaders {
                reqPolling.setValue(value, forHTTPHeaderField: headerName)
            }
        }
        
        doLongPoll(reqPolling)
    }

    private func createURLs() -> (NSURL, NSURL) {
        if client == nil {
            return (NSURL(), NSURL())
        }

        let urlPolling = NSURLComponents(URL: url, resolvingAgainstBaseURL: true)!
        let urlWebSocket = NSURLComponents(URL: url, resolvingAgainstBaseURL: true)!
        var queryString = ""
        
        urlWebSocket.path = socketPath
        urlPolling.path = socketPath

        if secure {
            urlPolling.scheme = "https"
            urlWebSocket.scheme = "wss"
        } else {
            urlPolling.scheme = "http"
            urlWebSocket.scheme = "ws"
        }

        if connectParams != nil {
            for (key, value) in connectParams! {
                let keyEsc   = key.urlEncode()!
                let valueEsc = "\(value)".urlEncode()!

                queryString += "&\(keyEsc)=\(valueEsc)"
            }
        }

        urlWebSocket.percentEncodedQuery = "transport=websocket" + queryString
        urlPolling.percentEncodedQuery = "transport=polling&b64=1" + queryString
        
        return (urlPolling.URL!, urlWebSocket.URL!)
    }

    private func createWebsocketAndConnect() {
        ws = WebSocket(url: urlWebSocketWithSid)
        
        if cookies != nil {
            let headers = NSHTTPCookie.requestHeaderFieldsWithCookies(cookies!)
            for (key, value) in headers {
                ws?.headers[key] = value
            }
        }

        if extraHeaders != nil {
            for (headerName, value) in extraHeaders! {
                ws?.headers[headerName] = value
            }
        }

        ws?.callbackQueue = handleQueue
        ws?.voipEnabled = voipEnabled
        ws?.delegate = self
        ws?.selfSignedSSL = selfSigned
        ws?.security = security

        ws?.connect()
    }
    
    public func didError(error: String) {
        DefaultSocketLogger.Logger.error("%@", type: logType, args: error)
        client?.engineDidError(error)
        disconnect(error)
    }
    
    public func disconnect(reason: String) {
        guard connected else { return closeOutEngine(reason) }
        
        DefaultSocketLogger.Logger.log("Engine is being closed.", type: logType)
        
        if closed {
            return closeOutEngine(reason)
        }
        
        if websocket {
            sendWebSocketMessage("", withType: .Close, withData: [])
            closeOutEngine(reason)
        } else {
            disconnectPolling(reason)
        }
    }
    
    // We need to take special care when we're polling that we send it ASAP
    // Also make sure we're on the emitQueue since we're touching postWait
    private func disconnectPolling(reason: String) {
        dispatch_sync(emitQueue) {
            self.postWait.append(String(SocketEnginePacketType.Close.rawValue))
            let req = self.createRequestForPostWithPostWait()
            self.doRequest(req) {_, _, _ in }
            self.closeOutEngine(reason)
        }
    }

    public func doFastUpgrade() {
        if waitingForPoll {
            DefaultSocketLogger.Logger.error("Outstanding poll when switched to WebSockets," +
                "we'll probably disconnect soon. You should report this.", type: logType)
        }

        sendWebSocketMessage("", withType: .Upgrade, withData: [])
        websocket = true
        polling = false
        fastUpgrade = false
        probing = false
        flushProbeWait()
    }

    private func flushProbeWait() {
        DefaultSocketLogger.Logger.log("Flushing probe wait", type: logType)

        dispatch_async(emitQueue) {
            for waiter in self.probeWait {
                self.write(waiter.msg, withType: waiter.type, withData: waiter.data)
            }
            
            self.probeWait.removeAll(keepCapacity: false)
            
            if self.postWait.count != 0 {
                self.flushWaitingForPostToWebSocket()
            }
        }
    }
    
    // We had packets waiting for send when we upgraded
    // Send them raw
    public func flushWaitingForPostToWebSocket() {
        guard let ws = self.ws else { return }
        
        for msg in postWait {
            ws.writeString(msg)
        }
        
        postWait.removeAll(keepCapacity: true)
    }

    private func handleClose(reason: String) {
        client?.engineDidClose(reason)
    }

    private func handleMessage(message: String) {
        client?.parseEngineMessage(message)
    }

    private func handleNOOP() {
        doPoll()
    }

    private func handleOpen(openData: String) {
        do {
            let json = try openData.toNSDictionary()
            guard let sid = json["sid"] as? String else {
                client?.engineDidError("Open packet contained no sid")
                return
            }
            
<<<<<<< HEAD
            if let sid = json["sid"] as? String {
                let upgradeWs: Bool

                self.sid = sid
                connected = true

                if let upgrades = json["upgrades"] as? [String] {
                    upgradeWs = upgrades.contains("websocket")
                } else {
                    upgradeWs = false
                }

                if let pingInterval = json["pingInterval"] as? Double, let pingTimeout = json["pingTimeout"] as? Double {
                    self.pingInterval = pingInterval / 1000.0
                    self.pingTimeout = pingTimeout / 1000.0
                }

                if !forcePolling && !forceWebsockets && upgradeWs {
                    createWebsocketAndConnect()
                }
                
                sendPing()
                
                if !forceWebsockets {
                    doPoll()
                }
                
                client?.engineDidOpen("Connect")
=======
            let upgradeWs: Bool
            
            self.sid = sid
            connected = true
            
            if let upgrades = json["upgrades"] as? [String] {
                upgradeWs = upgrades.contains("websocket")
            } else {
                upgradeWs = false
            }
            
            if let pingInterval = json["pingInterval"] as? Double, pingTimeout = json["pingTimeout"] as? Double {
                self.pingInterval = pingInterval / 1000.0
                self.pingTimeout = pingTimeout / 1000.0
>>>>>>> 923103de
            }
            
            if !forcePolling && !forceWebsockets && upgradeWs {
                createWebsocketAndConnect()
            }
            
            sendPing()
            
            if !forceWebsockets {
                doPoll()
            }
            
            client?.engineDidOpen("Connect")
        } catch {
            didError("Error parsing open packet")
        }
    }

    private func handlePong(pongMessage: String) {
        pongsMissed = 0

        // We should upgrade
        if pongMessage == "3probe" {
            upgradeTransport()
        }
    }
    
    public func parseEngineData(data: NSData) {
        DefaultSocketLogger.Logger.log("Got binary data: %@", type: "SocketEngine", args: data)
        client?.parseEngineBinaryData(data.subdataWithRange(NSMakeRange(1, data.length - 1)))
    }

    public func parseEngineMessage(message: String, fromPolling: Bool) {
        DefaultSocketLogger.Logger.log("Got message: %@", type: logType, args: message)
        
        let reader = SocketStringReader(message: message)
        let fixedString: String
        
        if message.hasPrefix("b4") {
            return handleBase64(message)
        }

        guard let type = SocketEnginePacketType(rawValue: Int(reader.currentCharacter) ?? -1) else {
            checkAndHandleEngineError(message)
            
            return
        }

        if fromPolling && type != .Noop && doubleEncodeUTF8 {
            fixedString = fixDoubleUTF8(message)
        } else {
            fixedString = message
        }

        switch type {
        case .Message:
            handleMessage(fixedString[fixedString.startIndex.successor()..<fixedString.endIndex])
        case .Noop:
            handleNOOP()
        case .Pong:
            handlePong(fixedString)
        case .Open:
            handleOpen(fixedString[fixedString.startIndex.successor()..<fixedString.endIndex])
        case .Close:
            handleClose(fixedString)
        default:
            DefaultSocketLogger.Logger.log("Got unknown packet type", type: logType)
        }
    }
    
    // Puts the engine back in its default state
    private func resetEngine() {
        closed = false
        connected = false
        fastUpgrade = false
        polling = true
        probing = false
        invalidated = false
        session = NSURLSession(configuration: .defaultSessionConfiguration(),
            delegate: sessionDelegate,
            delegateQueue: NSOperationQueue.mainQueue())
        sid = ""
        waitingForPoll = false
        waitingForPost = false
        websocket = false
    }

    private func sendPing() {
        if !connected {
            return
        }
        
        //Server is not responding
        if pongsMissed > pongsMissedMax {
            client?.engineDidClose("Ping timeout")
            return
        }
        
        if let pingInterval = pingInterval {
            pongsMissed += 1
            write("", withType: .Ping, withData: [])
            
            let time = dispatch_time(DISPATCH_TIME_NOW, Int64(pingInterval * Double(NSEC_PER_SEC)))
            dispatch_after(time, dispatch_get_main_queue()) {[weak self] in
                self?.sendPing()
            }
        }
    }
    
    // Moves from long-polling to websockets
    private func upgradeTransport() {
        if ws?.isConnected ?? false {
            DefaultSocketLogger.Logger.log("Upgrading transport to WebSockets", type: logType)

            fastUpgrade = true
            sendPollMessage("", withType: .Noop, withData: [])
            // After this point, we should not send anymore polling messages
        }
    }

    /// Write a message, independent of transport.
    public func write(msg: String, withType type: SocketEnginePacketType, withData data: [NSData]) {
        dispatch_async(emitQueue) {
            guard self.connected else { return }
            
            if self.websocket {
                DefaultSocketLogger.Logger.log("Writing ws: %@ has data: %@",
                    type: self.logType, args: msg, data.count != 0)
                self.sendWebSocketMessage(msg, withType: type, withData: data)
            } else if !self.probing {
                DefaultSocketLogger.Logger.log("Writing poll: %@ has data: %@",
                    type: self.logType, args: msg, data.count != 0)
                self.sendPollMessage(msg, withType: type, withData: data)
            } else {
                self.probeWait.append((msg, type, data))
            }
        }
    }
    
    // Delegate methods
    public func websocketDidConnect(socket: WebSocket) {
        if !forceWebsockets {
            probing = true
            probeWebSocket()
        } else {
            connected = true
            probing = false
            polling = false
        }
    }
    
    public func websocketDidDisconnect(socket: WebSocket, error: NSError?) {
        probing = false
        
        if closed {
            client?.engineDidClose("Disconnect")
            return
        }
        
        if websocket {
            connected = false
            websocket = false
            
            if let reason = error?.localizedDescription {
                didError(reason)
            } else {
                client?.engineDidClose("Socket Disconnected")
            }
        } else {
            flushProbeWait()
        }
    }
}

extension SocketEngine {
    public func URLSession(session: NSURLSession, didBecomeInvalidWithError error: NSError?) {
        DefaultSocketLogger.Logger.error("Engine URLSession became invalid", type: "SocketEngine")
        
        didError("Engine URLSession became invalid")
    }
}<|MERGE_RESOLUTION|>--- conflicted
+++ resolved
@@ -364,36 +364,6 @@
                 return
             }
             
-<<<<<<< HEAD
-            if let sid = json["sid"] as? String {
-                let upgradeWs: Bool
-
-                self.sid = sid
-                connected = true
-
-                if let upgrades = json["upgrades"] as? [String] {
-                    upgradeWs = upgrades.contains("websocket")
-                } else {
-                    upgradeWs = false
-                }
-
-                if let pingInterval = json["pingInterval"] as? Double, let pingTimeout = json["pingTimeout"] as? Double {
-                    self.pingInterval = pingInterval / 1000.0
-                    self.pingTimeout = pingTimeout / 1000.0
-                }
-
-                if !forcePolling && !forceWebsockets && upgradeWs {
-                    createWebsocketAndConnect()
-                }
-                
-                sendPing()
-                
-                if !forceWebsockets {
-                    doPoll()
-                }
-                
-                client?.engineDidOpen("Connect")
-=======
             let upgradeWs: Bool
             
             self.sid = sid
@@ -405,10 +375,9 @@
                 upgradeWs = false
             }
             
-            if let pingInterval = json["pingInterval"] as? Double, pingTimeout = json["pingTimeout"] as? Double {
+            if let pingInterval = json["pingInterval"] as? Double, let pingTimeout = json["pingTimeout"] as? Double {
                 self.pingInterval = pingInterval / 1000.0
                 self.pingTimeout = pingTimeout / 1000.0
->>>>>>> 923103de
             }
             
             if !forcePolling && !forceWebsockets && upgradeWs {
