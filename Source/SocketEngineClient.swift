//
//  SocketEngineClient.swift
//  Socket.IO-Client-Swift
//
//  Created by Erik Little on 3/19/15.
//
//  Permission is hereby granted, free of charge, to any person obtaining a copy
//  of this software and associated documentation files (the "Software"), to deal
//  in the Software without restriction, including without limitation the rights
//  to use, copy, modify, merge, publish, distribute, sublicense, and/or sell
//  copies of the Software, and to permit persons to whom the Software is
//  furnished to do so, subject to the following conditions:
//
//  The above copyright notice and this permission notice shall be included in
//  all copies or substantial portions of the Software.
//
//  THE SOFTWARE IS PROVIDED "AS IS", WITHOUT WARRANTY OF ANY KIND, EXPRESS OR
//  IMPLIED, INCLUDING BUT NOT LIMITED TO THE WARRANTIES OF MERCHANTABILITY,
//  FITNESS FOR A PARTICULAR PURPOSE AND NONINFRINGEMENT. IN NO EVENT SHALL THE
//  AUTHORS OR COPYRIGHT HOLDERS BE LIABLE FOR ANY CLAIM, DAMAGES OR OTHER
//  LIABILITY, WHETHER IN AN ACTION OF CONTRACT, TORT OR OTHERWISE, ARISING FROM,
//  OUT OF OR IN CONNECTION WITH THE SOFTWARE OR THE USE OR OTHER DEALINGS IN
//  THE SOFTWARE.
//

import Foundation

@objc public protocol SocketEngineClient {    
    func engineDidError(reason: String)
    func engineDidClose(reason: String)
<<<<<<< HEAD
    optional func engineDidOpen(reason: String)
    func parseEngineMessage(_ msg: String)
    func parseEngineBinaryData(_ data: NSData)
=======
    func engineDidOpen(reason: String)
    func parseEngineMessage(msg: String)
    func parseEngineBinaryData(data: NSData)
>>>>>>> 34014144
}<|MERGE_RESOLUTION|>--- conflicted
+++ resolved
@@ -28,13 +28,7 @@
 @objc public protocol SocketEngineClient {    
     func engineDidError(reason: String)
     func engineDidClose(reason: String)
-<<<<<<< HEAD
-    optional func engineDidOpen(reason: String)
+    func engineDidOpen(reason: String)
     func parseEngineMessage(_ msg: String)
     func parseEngineBinaryData(_ data: NSData)
-=======
-    func engineDidOpen(reason: String)
-    func parseEngineMessage(msg: String)
-    func parseEngineBinaryData(data: NSData)
->>>>>>> 34014144
 }