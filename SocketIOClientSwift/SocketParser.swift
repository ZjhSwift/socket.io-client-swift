--- conflicted
+++ resolved
@@ -175,8 +175,7 @@
             return
         }
         
-<<<<<<< HEAD
-        Logger.log("Decoded packet as: %@", client: socket, altType: "SocketParser", args: pack.description)
+        Logger.log("Decoded packet as: %@", type: "SocketParser", args: pack.description)
         
         switch pack.type {
         case .Event:
@@ -190,22 +189,6 @@
         case .Connect:
             handleConnect(pack, socket: socket)
         case .Disconnect:
-=======
-        Logger.log("Decoded packet as: %@", type: "SocketParser", args: p.description)
-        
-        switch p.type {
-        case SocketPacket.PacketType.Event:
-            handleEvent(p, socket: socket)
-        case SocketPacket.PacketType.Ack:
-            handleAck(p, socket: socket)
-        case SocketPacket.PacketType.BinaryEvent:
-            handleBinaryEvent(p, socket: socket)
-        case SocketPacket.PacketType.BinaryAck:
-            handleBinaryAck(p, socket: socket)
-        case SocketPacket.PacketType.Connect:
-            handleConnect(p, socket: socket)
-        case SocketPacket.PacketType.Disconnect:
->>>>>>> ac023013
             socket.didDisconnect("Got Disconnect")
         case .Error:
             socket.didError("Error: \(pack.data)")
