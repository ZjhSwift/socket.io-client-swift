--- conflicted
+++ resolved
@@ -25,11 +25,7 @@
 import Foundation
 
 public final class SocketEngine: NSObject, WebSocketDelegate, SocketLogClient {
-<<<<<<< HEAD
-    private typealias Probe = (msg:String, type:PacketType, data:[NSData]?)
-=======
     private typealias Probe = (msg: String, type: PacketType, data: [NSData]?)
->>>>>>> dd71d495
     private typealias ProbeWaitQueue = [Probe]
 
     private let allowedCharacterSet = NSCharacterSet(charactersInString: "!*'();:@&=+$,/?%#[]\" {}").invertedSet
@@ -65,11 +61,7 @@
 
     let logType = "SocketEngine"
 
-<<<<<<< HEAD
-    var connected:Bool {
-=======
     var connected: Bool {
->>>>>>> dd71d495
         return _connected
     }
     weak var client: SocketEngineClient?
@@ -87,11 +79,7 @@
     }
     var ws:WebSocket?
 
-<<<<<<< HEAD
-    public enum PacketType:Int {
-=======
     public enum PacketType: Int {
->>>>>>> dd71d495
         case OPEN = 0
         case CLOSE = 1
         case PING = 2
@@ -100,11 +88,7 @@
         case UPGRADE = 5
         case NOOP = 6
 
-<<<<<<< HEAD
-        init?(str:String?) {
-=======
         init?(str: String?) {
->>>>>>> dd71d495
             if let value = Int(str ?? ""), raw = PacketType(rawValue: value) {
                 self = raw
             } else {
@@ -113,21 +97,13 @@
         }
     }
 
-<<<<<<< HEAD
-    public init(client:SocketEngineClient, sessionDelegate:NSURLSessionDelegate?) {
-=======
     public init(client: SocketEngineClient, sessionDelegate: NSURLSessionDelegate?) {
->>>>>>> dd71d495
         self.client = client
         self.session = NSURLSession(configuration: NSURLSessionConfiguration.defaultSessionConfiguration(),
             delegate: sessionDelegate, delegateQueue: workQueue)
     }
 
-<<<<<<< HEAD
-    public convenience init(client:SocketEngineClient, opts:NSDictionary?) {
-=======
     public convenience init(client: SocketEngineClient, opts: NSDictionary?) {
->>>>>>> dd71d495
         self.init(client: client, sessionDelegate: opts?["sessionDelegate"] as? NSURLSessionDelegate)
         forceWebsockets = opts?["forceWebsockets"] as? Bool ?? false
         forcePolling = opts?["forcePolling"] as? Bool ?? false
@@ -141,11 +117,7 @@
         SocketLogger.log("Engine is being deinit", client: self)
     }
 
-<<<<<<< HEAD
-    public func close(fast fast:Bool) {
-=======
     public func close(fast fast: Bool) {
->>>>>>> dd71d495
         SocketLogger.log("Engine is being closed. Fast: %@", client: self, args: fast)
 
         pingTimer?.invalidate()
@@ -161,11 +133,7 @@
         stopPolling()
     }
 
-<<<<<<< HEAD
-    private func createBinaryDataForSend(data:NSData) -> (NSData?, String?) {
-=======
     private func createBinaryDataForSend(data: NSData) -> (NSData?, String?) {
->>>>>>> dd71d495
         if websocket {
             var byteArray = [UInt8](count: 1, repeatedValue: 0x0)
             byteArray[0] = 4
@@ -183,11 +151,7 @@
         }
     }
 
-<<<<<<< HEAD
-    private func createURLs(params:[String: AnyObject]?) -> (String?, String?) {
-=======
     private func createURLs(params: [String: AnyObject]?) -> (String?, String?) {
->>>>>>> dd71d495
         if client == nil {
             return (nil, nil)
         }
@@ -195,13 +159,8 @@
         let path = socketPath == "" ? "/socket.io" : socketPath
 
         let url = "\(client!.socketURL)\(path)/?transport="
-<<<<<<< HEAD
-        var urlPolling:String
-        var urlWebSocket:String
-=======
         var urlPolling: String
         var urlWebSocket: String
->>>>>>> dd71d495
 
         if client!.secure {
             urlPolling = "https://" + url + "polling"
@@ -234,11 +193,7 @@
         return (urlPolling, urlWebSocket)
     }
 
-<<<<<<< HEAD
-    private func createWebsocket(andConnect connect:Bool) {
-=======
     private func createWebsocket(andConnect connect: Bool) {
->>>>>>> dd71d495
         let wsUrl = urlWebSocket! + (sid == "" ? "" : "&sid=\(sid)")
         
         ws = WebSocket(url: NSURL(string: wsUrl)!,
@@ -294,11 +249,7 @@
         doRequest(req)
     }
 
-<<<<<<< HEAD
-    private func doRequest(req:NSMutableURLRequest) {
-=======
     private func doRequest(req: NSMutableURLRequest) {
->>>>>>> dd71d495
         if !polling {
             return
         }
@@ -429,11 +380,7 @@
         }
     }
 
-<<<<<<< HEAD
-    private func checkIfMessageIsBase64Binary(var message:String) {
-=======
     private func checkIfMessageIsBase64Binary(var message: String) {
->>>>>>> dd71d495
         if message.hasPrefix("b4") {
             // binary in base64 string
             message.removeRange(Range<String.Index>(start: message.startIndex,
@@ -448,11 +395,7 @@
         }
     }
 
-<<<<<<< HEAD
-    private func handleMessage(message:String) {
-=======
     private func handleMessage(message: String) {
->>>>>>> dd71d495
         if let client = client {
             dispatch_async(client.handleQueue) {[weak client] in
                 client?.parseSocketMessage(message)
@@ -464,11 +407,7 @@
         doPoll()
     }
 
-<<<<<<< HEAD
-    private func handleOpen(openData:String) {
-=======
     private func handleOpen(openData: String) {
->>>>>>> dd71d495
         let mesData = openData.dataUsingEncoding(NSUTF8StringEncoding, allowLossyConversion: false)!
 
         do {
@@ -498,11 +437,7 @@
         }
     }
 
-<<<<<<< HEAD
-    private func handlePong(pongMessage:String) {
-=======
     private func handlePong(pongMessage: String) {
->>>>>>> dd71d495
         pongsMissed = 0
 
         // We should upgrade
@@ -530,11 +465,7 @@
         }
     }
 
-<<<<<<< HEAD
-    public func open(opts:[String: AnyObject]? = nil) {
-=======
     public func open(opts: [String: AnyObject]? = nil) {
->>>>>>> dd71d495
         if connected {
             SocketLogger.err("Tried to open while connected", client: self)
             client?.didError("Tried to open while connected")
@@ -573,11 +504,7 @@
     }
 
     // Translatation of engine.io-parser#decodePayload
-<<<<<<< HEAD
-    private func parsePollingMessage(str:String) {
-=======
     private func parsePollingMessage(str: String) {
->>>>>>> dd71d495
         if str.characters.count == 1 {
             return
         }
@@ -630,11 +557,7 @@
         }
     }
 
-<<<<<<< HEAD
-    private func parseEngineData(data:NSData) {
-=======
     private func parseEngineData(data: NSData) {
->>>>>>> dd71d495
         if let client = client {
             dispatch_async(client.handleQueue) {[weak self] in
                 self?.client?.parseBinaryData(data.subdataWithRange(NSMakeRange(1, data.length - 1)))
@@ -642,11 +565,7 @@
         }
     }
 
-<<<<<<< HEAD
-    private func parseEngineMessage(var message:String, fromPolling:Bool) {
-=======
     private func parseEngineMessage(var message: String, fromPolling: Bool) {
->>>>>>> dd71d495
         SocketLogger.log("Got message: %@", client: self, args: message)
 
         if fromPolling {
@@ -683,11 +602,7 @@
     }
 
     /// Send an engine message (4)
-<<<<<<< HEAD
-    public func send(msg:String, withData datas:[NSData]?) {
-=======
     public func send(msg: String, withData datas: [NSData]?) {
->>>>>>> dd71d495
         if probing {
             probeWait.append((msg, PacketType.MESSAGE, datas))
         } else {
@@ -709,11 +624,7 @@
 
     /// Send polling message.
     /// Only call on emitQueue
-<<<<<<< HEAD
-    private func sendPollMessage(var msg:String, withType type:PacketType,
-=======
     private func sendPollMessage(var msg: String, withType type: PacketType,
->>>>>>> dd71d495
         datas:[NSData]? = nil) {
             SocketLogger.log("Sending poll: %@ as type: %@", client: self, args: msg, type.rawValue)
 
@@ -737,11 +648,7 @@
 
     /// Send message on WebSockets
     /// Only call on emitQueue
-<<<<<<< HEAD
-    private func sendWebSocketMessage(str:String, withType type:PacketType,
-=======
     private func sendWebSocketMessage(str: String, withType type: PacketType,
->>>>>>> dd71d495
         datas:[NSData]? = nil) {
             SocketLogger.log("Sending ws: %@ as type: %@", client: self, args: str, type.rawValue)
 
@@ -789,11 +696,7 @@
     /**
     Write a message, independent of transport.
     */
-<<<<<<< HEAD
-    public func write(msg:String, withType type:PacketType, withData data:[NSData]?) {
-=======
     public func write(msg: String, withType type: PacketType, withData data: [NSData]?) {
->>>>>>> dd71d495
         dispatch_async(emitQueue) {[weak self] in
             if let this = self where this.connected {
                 if this.websocket {
@@ -841,11 +744,7 @@
         }
     }
 
-<<<<<<< HEAD
-    public func websocketDidDisconnect(socket:WebSocket, error:NSError?) {
-=======
     public func websocketDidDisconnect(socket: WebSocket, error: NSError?) {
->>>>>>> dd71d495
         websocketConnected = false
         probing = false
 
@@ -871,19 +770,11 @@
         }
     }
 
-<<<<<<< HEAD
-    public func websocketDidReceiveMessage(socket:WebSocket, text:String) {
-        parseEngineMessage(text, fromPolling: false)
-    }
-
-    public func websocketDidReceiveData(socket:WebSocket, data:NSData) {
-=======
     public func websocketDidReceiveMessage(socket: WebSocket, text: String) {
         parseEngineMessage(text, fromPolling: false)
     }
 
     public func websocketDidReceiveData(socket: WebSocket, data: NSData) {
->>>>>>> dd71d495
         parseEngineData(data)
     }
 }