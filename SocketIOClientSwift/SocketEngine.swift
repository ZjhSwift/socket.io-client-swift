//
//  SocketEngine.swift
//  Socket.IO-Client-Swift
//
//  Created by Erik Little on 3/3/15.
//
//  Permission is hereby granted, free of charge, to any person obtaining a copy
//  of this software and associated documentation files (the "Software"), to deal
//  in the Software without restriction, including without limitation the rights
//  to use, copy, modify, merge, publish, distribute, sublicense, and/or sell
//  copies of the Software, and to permit persons to whom the Software is
//  furnished to do so, subject to the following conditions:
//
//  The above copyright notice and this permission notice shall be included in
//  all copies or substantial portions of the Software.
//
//  THE SOFTWARE IS PROVIDED "AS IS", WITHOUT WARRANTY OF ANY KIND, EXPRESS OR
//  IMPLIED, INCLUDING BUT NOT LIMITED TO THE WARRANTIES OF MERCHANTABILITY,
//  FITNESS FOR A PARTICULAR PURPOSE AND NONINFRINGEMENT. IN NO EVENT SHALL THE
//  AUTHORS OR COPYRIGHT HOLDERS BE LIABLE FOR ANY CLAIM, DAMAGES OR OTHER
//  LIABILITY, WHETHER IN AN ACTION OF CONTRACT, TORT OR OTHERWISE, ARISING FROM,
//  OUT OF OR IN CONNECTION WITH THE SOFTWARE OR THE USE OR OTHER DEALINGS IN
//  THE SOFTWARE.

import Foundation

public final class SocketEngine: NSObject, WebSocketDelegate, SocketLogClient {
    private typealias Probe = (msg: String, type: PacketType, data: [NSData]?)
    private typealias ProbeWaitQueue = [Probe]

    private let allowedCharacterSet = NSCharacterSet(charactersInString: "!*'();:@&=+$,/?%#[]\" {}").invertedSet
    private let workQueue = NSOperationQueue()
    private let emitQueue = dispatch_queue_create("engineEmitQueue", DISPATCH_QUEUE_SERIAL)
    private let parseQueue = dispatch_queue_create("engineParseQueue", DISPATCH_QUEUE_SERIAL)
    private let handleQueue = dispatch_queue_create("engineHandleQueue", DISPATCH_QUEUE_SERIAL)
    private let session: NSURLSession!

    private var closed = false
    private var extraHeaders: [String: String]?
    private var fastUpgrade = false
    private var forcePolling = false
    private var forceWebsockets = false
    private var pingInterval: Double?
    private var pingTimer: NSTimer?
    private var pingTimeout = 0.0 {
        didSet {
            pongsMissedMax = Int(pingTimeout / (pingInterval ?? 25))
        }
    }
    private var pongsMissed = 0
    private var pongsMissedMax = 0
    private var postWait = [String]()
    private var probing = false
    private var probeWait = ProbeWaitQueue()
    private var waitingForPoll = false
    private var waitingForPost = false
    private var websocketConnected = false

    let logType = "SocketEngine"

    private(set) var connected = false
    private(set) var polling = true
    private(set) var websocket = false

    weak var client: SocketEngineClient?
    var cookies: [NSHTTPCookie]?
    var sid = ""
    var socketPath = ""
    var urlPolling: String?
    var urlWebSocket: String?
    var ws:WebSocket?

    public enum PacketType: Int {
        case Open, Close, Ping, Pong, Message, Upgrade, Noop

        init?(str: String?) {
            if let value = Int(str ?? ""), raw = PacketType(rawValue: value) {
                self = raw
            } else {
                return nil
            }
        }
    }

    public init(client: SocketEngineClient, sessionDelegate: NSURLSessionDelegate?) {
        self.client = client
        self.session = NSURLSession(configuration: NSURLSessionConfiguration.defaultSessionConfiguration(),
            delegate: sessionDelegate, delegateQueue: workQueue)
    }

    public convenience init(client: SocketEngineClient, opts: NSDictionary?) {
        self.init(client: client, sessionDelegate: opts?["sessionDelegate"] as? NSURLSessionDelegate)
        forceWebsockets = opts?["forceWebsockets"] as? Bool ?? false
        forcePolling = opts?["forcePolling"] as? Bool ?? false
        cookies = opts?["cookies"] as? [NSHTTPCookie]
        socketPath = opts?["path"] as? String ?? ""
        extraHeaders = opts?["extraHeaders"] as? [String: String]
    }

    deinit {
        SocketLogger.log("Engine is being deinit", client: self)
    }

    public func close(fast fast: Bool) {
        SocketLogger.log("Engine is being closed. Fast: %@", client: self, args: fast)

        pingTimer?.invalidate()
        closed = true

        ws?.disconnect()

        if fast || polling {
            write("", withType: PacketType.Close, withData: nil)
            client?.engineDidClose("Disconnect")
        }

        stopPolling()
    }

    private func createBinaryDataForSend(data: NSData) -> (NSData?, String?) {
        if websocket {
            var byteArray = [UInt8](count: 1, repeatedValue: 0x0)
            byteArray[0] = 4
            let mutData = NSMutableData(bytes: &byteArray, length: 1)

            mutData.appendData(data)

            return (mutData, nil)
        } else {
            var str = "b4"
            str += data.base64EncodedStringWithOptions(
                NSDataBase64EncodingOptions.Encoding64CharacterLineLength)

            return (nil, str)
        }
    }

    private func createURLs(params: [String: AnyObject]?) -> (String?, String?) {
        if client == nil {
            return (nil, nil)
        }

        let path = socketPath == "" ? "/socket.io" : socketPath

        let url = "\(client!.socketURL)\(path)/?transport="
        var urlPolling: String
        var urlWebSocket: String

        if client!.secure {
            urlPolling = "https://" + url + "polling"
            urlWebSocket = "wss://" + url + "websocket"
        } else {
            urlPolling = "http://" + url + "polling"
            urlWebSocket = "ws://" + url + "websocket"
        }

        if params != nil {

            for (key, value) in params! {
                let keyEsc = key.stringByAddingPercentEncodingWithAllowedCharacters(
                    allowedCharacterSet)!
                urlPolling += "&\(keyEsc)="
                urlWebSocket += "&\(keyEsc)="

                if value is String {
                    let valueEsc = (value as! String).stringByAddingPercentEncodingWithAllowedCharacters(
                        allowedCharacterSet)!
                    urlPolling += "\(valueEsc)"
                    urlWebSocket += "\(valueEsc)"
                } else {
                    urlPolling += "\(value)"
                    urlWebSocket += "\(value)"
                }
            }
        }

        return (urlPolling, urlWebSocket)
    }

    private func createWebsocket(andConnect connect: Bool) {
        let wsUrl = urlWebSocket! + (sid == "" ? "" : "&sid=\(sid)")
        
        ws = WebSocket(url: NSURL(string: wsUrl)!,
            cookies: cookies)
        
        if extraHeaders != nil {
            for (headerName, value) in extraHeaders! {
                ws?.headers[headerName] = value
            }
        }
        
        ws?.queue = handleQueue
        ws?.delegate = self

        if connect {
            ws?.connect()
        }
    }

    private func doFastUpgrade() {
        if waitingForPoll {
            SocketLogger.err("Outstanding poll when switched to WebSockets," +
                "we'll probably disconnect soon. You should report this.", client: self)
        }

        sendWebSocketMessage("", withType: PacketType.Upgrade, datas: nil)
        websocket = true
        polling = false
        fastUpgrade = false
        probing = false
        flushProbeWait()
    }

    private func doPoll() {
        if websocket || waitingForPoll || !connected {
            return
        }

        waitingForPoll = true
        let req = NSMutableURLRequest(URL: NSURL(string: urlPolling! + "&sid=\(sid)&b64=1")!)

        if cookies != nil {
            let headers = NSHTTPCookie.requestHeaderFieldsWithCookies(cookies!)
            req.allHTTPHeaderFields = headers
        }
        
        if extraHeaders != nil {
            for (headerName, value) in extraHeaders! {
                req.setValue(value, forHTTPHeaderField: headerName)
            }
        }
        
        doRequest(req)
    }

    private func doRequest(req: NSMutableURLRequest) {
        if !polling {
            return
        }

        req.cachePolicy = NSURLRequestCachePolicy.ReloadIgnoringLocalAndRemoteCacheData

        SocketLogger.log("Doing polling request", client: self)

        session.dataTaskWithRequest(req) {[weak self] data, res, err in
            if let this = self {
                if err != nil || data == nil {
                    if this.polling {
                        this.handlePollingFailed(err?.localizedDescription ?? "Error")
                    } else {
                        SocketLogger.err(err?.localizedDescription ?? "Error", client: this)
                    }
                    return
                }

                SocketLogger.log("Got polling response", client: this)

                if let str = NSString(data: data!, encoding: NSUTF8StringEncoding) as? String {
                    dispatch_async(this.parseQueue) {[weak this] in
                        this?.parsePollingMessage(str)
                    }
                }

                this.waitingForPoll = false

                if this.fastUpgrade {
                    this.doFastUpgrade()
                } else if !this.closed && this.polling {
                    this.doPoll()
                }
            }}.resume()
    }

    private func flushProbeWait() {
        SocketLogger.log("Flushing probe wait", client: self)

        dispatch_async(emitQueue) {[weak self] in
            if let this = self {
                for waiter in this.probeWait {
                    this.write(waiter.msg, withType: waiter.type, withData: waiter.data)
                }

                this.probeWait.removeAll(keepCapacity: false)

                if this.postWait.count != 0 {
                    this.flushWaitingForPostToWebSocket()
                }
            }
        }
    }

    private func flushWaitingForPost() {
        if postWait.count == 0 || !connected {
            return
        } else if websocket {
            flushWaitingForPostToWebSocket()
            return
        }

        var postStr = ""

        for packet in postWait {
            let len = packet.characters.count

            postStr += "\(len):\(packet)"
        }

        postWait.removeAll(keepCapacity: false)

        let req = NSMutableURLRequest(URL: NSURL(string: urlPolling! + "&sid=\(sid)")!)

        if let cookies = cookies {
            let headers = NSHTTPCookie.requestHeaderFieldsWithCookies(cookies)
            req.allHTTPHeaderFields = headers
        }

        req.HTTPMethod = "POST"
        req.setValue("text/plain; charset=UTF-8", forHTTPHeaderField: "Content-Type")

        let postData = postStr.dataUsingEncoding(NSUTF8StringEncoding,
            allowLossyConversion: false)!

        req.HTTPBody = postData
        req.setValue(String(postData.length), forHTTPHeaderField: "Content-Length")

        waitingForPost = true

        SocketLogger.log("POSTing: %@", client: self, args: postStr)

        session.dataTaskWithRequest(req) {[weak self] data, res, err in
            if let this = self {
                if err != nil && this.polling {
                    this.handlePollingFailed(err?.localizedDescription ?? "Error")
                    return
                } else if err != nil {
                    NSLog(err?.localizedDescription ?? "Error")
                    return
                }

                this.waitingForPost = false

                dispatch_async(this.emitQueue) {[weak this] in
                    if !(this?.fastUpgrade ?? true) {
                        this?.flushWaitingForPost()
                        this?.doPoll()
                    }
                }
            }}.resume()
    }

    // We had packets waiting for send when we upgraded
    // Send them raw
    private func flushWaitingForPostToWebSocket() {
        for msg in postWait {
            ws?.writeString(msg)
        }

        postWait.removeAll(keepCapacity: true)
    }

    private func handleClose() {
        if let client = client where polling == true {
            client.engineDidClose("Disconnect")
        }
    }

    private func checkIfMessageIsBase64Binary(var message: String) {
        if message.hasPrefix("b4") {
            // binary in base64 string
            message.removeRange(Range<String.Index>(start: message.startIndex,
                end: message.startIndex.advancedBy(2)))

            if let data = NSData(base64EncodedString: message,
                options: NSDataBase64DecodingOptions.IgnoreUnknownCharacters) {
                    client?.parseBinaryData(data)
            }
        }
    }

    private func handleMessage(message: String) {
        client?.parseSocketMessage(message)
    }

    private func handleNOOP() {
        doPoll()
    }

    private func handleOpen(openData: String) {
        let mesData = openData.dataUsingEncoding(NSUTF8StringEncoding, allowLossyConversion: false)!
<<<<<<< HEAD

        do {
            let json = try NSJSONSerialization.JSONObjectWithData(mesData,
                options: NSJSONReadingOptions.AllowFragments) as? NSDictionary
            if let sid = json?["sid"] as? String {
                self.sid = sid
                connected = true

                if !forcePolling && !forceWebsockets {
                    createWebsocket(andConnect: true)
=======
        
        if let json = NSJSONSerialization.JSONObjectWithData(mesData,
            options: NSJSONReadingOptions.AllowFragments,
            error: &err) as? NSDictionary, sid = json["sid"] as? String {
                let upgradeWs: Bool
                
                self.sid = sid
                _connected = true
                
                if let upgrades = json["upgrades"] as? [String] {
                    upgradeWs = upgrades.filter {$0 == "websocket"}.count != 0
                } else {
                    upgradeWs = false
>>>>>>> 17426c14
                }
                
                if let pingInterval = json?["pingInterval"] as? Double, pingTimeout = json?["pingTimeout"] as? Double {
                    self.pingInterval = pingInterval / 1000.0
                    self.pingTimeout = pingTimeout / 1000.0
                }
<<<<<<< HEAD
            }
        } catch {
            SocketLogger.err("Error parsing open packet", client: self)
=======
                
                if !forcePolling && !forceWebsockets && upgradeWs {
                    createWebsocket(andConnect: true)
                }
        } else {
            client?.didError("Engine failed to handshake")
            return
>>>>>>> 17426c14
        }

        startPingTimer()

        if !forceWebsockets {
            doPoll()
        }
    }

    private func handlePong(pongMessage: String) {
        pongsMissed = 0

        // We should upgrade
        if pongMessage == "3probe" {
            upgradeTransport()
        }
    }

    // A poll failed, tell the client about it
    private func handlePollingFailed(reason: String) {
        connected = false
        ws?.disconnect()
        pingTimer?.invalidate()
        waitingForPoll = false
        waitingForPost = false

        // If cancelled we were already closing
        if client == nil || reason == "cancelled" {
            return
        }

        if !closed {
            client?.didError(reason)
            client?.engineDidClose(reason)
        }
    }

    public func open(opts: [String: AnyObject]? = nil) {
        if connected {
            SocketLogger.err("Tried to open while connected", client: self)
            client?.didError("Tried to open while connected")
            
            return
        }

        SocketLogger.log("Starting engine", client: self)
        SocketLogger.log("Handshaking", client: self)

        closed = false

        (urlPolling, urlWebSocket) = createURLs(opts)

        if forceWebsockets {
            polling = false
            websocket = true
            createWebsocket(andConnect: true)
            return
        }

        let reqPolling = NSMutableURLRequest(URL: NSURL(string: urlPolling! + "&b64=1")!)

        if cookies != nil {
            let headers = NSHTTPCookie.requestHeaderFieldsWithCookies(cookies!)
            reqPolling.allHTTPHeaderFields = headers
        }
 
        if let extraHeaders = extraHeaders {
            for (headerName, value) in extraHeaders {
                reqPolling.setValue(value, forHTTPHeaderField: headerName)
            }
        }
        
        doRequest(reqPolling)
    }

    // Translatation of engine.io-parser#decodePayload
    private func parsePollingMessage(str:String) {
        guard str.characters.count != 1 else {
            return
        }
        // println(str)

        let strArray = Array(str.characters)
        var length = ""
        var n = 0
        var msg = ""

        func testLength(length:String, inout n:Int) -> Bool {
            if let num = Int(length) {
                n = num
                return false
            } else {
                return true
            }
        }

        for var i = 0, l = str.characters.count; i < l; i++ {
            let chr = String(strArray[i])

            if chr != ":" {
                length += chr
            } else {
                if length == "" || testLength(length, n: &n) {
                    SocketLogger.err("Parsing error: %@", client: self, args: str)
                    handlePollingFailed("Error parsing XHR message")
                    return
                }

                msg = String(strArray[i+1...i+n])

                if let lengthInt = Int(length) where lengthInt != msg.characters.count {
                    SocketLogger.err("Parsing error: %@", client: self, args: str)
                    return
                }

                if msg.characters.count != 0 {
                    // Be sure to capture the value of the msg
                    dispatch_async(handleQueue) {[weak self, msg] in
                        self?.parseEngineMessage(msg, fromPolling: true)
                    }
                }

                i += n
                length = ""
            }
        }
    }

    private func parseEngineData(data: NSData) {
        client?.parseBinaryData(data.subdataWithRange(NSMakeRange(1, data.length - 1)))
    }

    private func parseEngineMessage(var message: String, fromPolling: Bool) {
        SocketLogger.log("Got message: %@", client: self, args: message)

        if fromPolling {
            fixDoubleUTF8(&message)
        }

        let type = PacketType(str: (message["^(\\d)"].groups()?[1])) ?? {
            self.checkIfMessageIsBase64Binary(message)
            return PacketType.Noop
            }()

        switch type {
        case PacketType.Message:
            message.removeAtIndex(message.startIndex)
            handleMessage(message)
        case PacketType.Noop:
            handleNOOP()
        case PacketType.Pong:
            handlePong(message)
        case PacketType.Open:
            message.removeAtIndex(message.startIndex)
            handleOpen(message)
        case PacketType.Close:
            handleClose()
        default:
            SocketLogger.log("Got unknown packet type", client: self)
        }
    }

    private func probeWebSocket() {
        if websocketConnected {
            sendWebSocketMessage("probe", withType: PacketType.Ping)
        }
    }

    /// Send an engine message (4)
    public func send(msg: String, withData datas: [NSData]?) {
        if probing {
            probeWait.append((msg, PacketType.Message, datas))
        } else {
            write(msg, withType: PacketType.Message, withData: datas)
        }
    }

    @objc private func sendPing() {
        //Server is not responding
        if pongsMissed > pongsMissedMax {
            pingTimer?.invalidate()
            client?.engineDidClose("Ping timeout")
            return
        }

        ++pongsMissed
        write("", withType: PacketType.Ping, withData: nil)
    }

    /// Send polling message.
    /// Only call on emitQueue
    private func sendPollMessage(var msg: String, withType type: PacketType,
        datas:[NSData]? = nil) {
            SocketLogger.log("Sending poll: %@ as type: %@", client: self, args: msg, type.rawValue)

            doubleEncodeUTF8(&msg)
            let strMsg = "\(type.rawValue)\(msg)"

            postWait.append(strMsg)

            if let datas = datas {
                for data in datas {
                    let (_, b64Data) = createBinaryDataForSend(data)

                    postWait.append(b64Data!)
                }
            }

            if !waitingForPost {
                flushWaitingForPost()
            }
    }

    /// Send message on WebSockets
    /// Only call on emitQueue
    private func sendWebSocketMessage(str: String, withType type: PacketType,
        datas:[NSData]? = nil) {
            SocketLogger.log("Sending ws: %@ as type: %@", client: self, args: str, type.rawValue)

            ws?.writeString("\(type.rawValue)\(str)")

            if let datas = datas {
                for data in datas {
                    let (data, _) = createBinaryDataForSend(data)
                    if data != nil {
                        ws?.writeData(data!)
                    }
                }
            }
    }

    // Starts the ping timer
    private func startPingTimer() {
        guard pingInterval != nil else {
            return
        }

        pingTimer?.invalidate()
        dispatch_async(dispatch_get_main_queue()) {[weak self] in
            if let this = self {
                this.pingTimer = NSTimer.scheduledTimerWithTimeInterval(this.pingInterval!, target: this,
                    selector: Selector("sendPing"), userInfo: nil, repeats: true)
            }
        }
    }

    func stopPolling() {
        session.invalidateAndCancel()
    }

    private func upgradeTransport() {
        if websocketConnected {
            SocketLogger.log("Upgrading transport to WebSockets", client: self)

            fastUpgrade = true
            sendPollMessage("", withType: PacketType.Noop)
            // After this point, we should not send anymore polling messages
        }
    }

    /**
    Write a message, independent of transport.
    */
    public func write(msg: String, withType type: PacketType, withData data: [NSData]?) {
        dispatch_async(emitQueue) {[weak self] in
            if let this = self where this.connected {
                if this.websocket {
                    SocketLogger.log("Writing ws: %@ has data: %@", client: this,
                        args: msg, data == nil ? false : true)
                    this.sendWebSocketMessage(msg, withType: type, datas: data)
                } else {
                    SocketLogger.log("Writing poll: %@ has data: %@", client: this,
                        args: msg, data == nil ? false : true)
                    this.sendPollMessage(msg, withType: type, datas: data)
                }
            }
        }
    }

    /**
    Write a message, independent of transport. For Objective-C. withData should be an NSArray of NSData
    */
    public func writeObjc(msg: String, withType type: Int, withData data: NSArray?) {
        if let pType = PacketType(rawValue: type) {
            var arr = [NSData]()

            if let data = data {
                for d in data {
                    arr.append(d as! NSData)
                }
            }

            write(msg, withType: pType, withData: arr)
        }
    }

    // Delagate methods

    public func websocketDidConnect(socket:WebSocket) {
        websocketConnected = true

        if !forceWebsockets {
            probing = true
            probeWebSocket()
        } else {
            connected = true
            probing = false
            polling = false
        }
    }

    public func websocketDidDisconnect(socket: WebSocket, error: NSError?) {
        websocketConnected = false
        probing = false

        if closed {
            client?.engineDidClose("Disconnect")
            return
        }

        if websocket {
            pingTimer?.invalidate()
            connected = false
            websocket = false

            let reason = error?.localizedDescription ?? "Socket Disconnected"

            if error != nil {
                client?.didError(reason)
            }
            
            client?.engineDidClose(reason)
        } else {
            flushProbeWait()
        }
    }

    public func websocketDidReceiveMessage(socket: WebSocket, text: String) {
        parseEngineMessage(text, fromPolling: false)
    }

    public func websocketDidReceiveData(socket: WebSocket, data: NSData) {
        parseEngineData(data)
    }
}<|MERGE_RESOLUTION|>--- conflicted
+++ resolved
@@ -387,51 +387,33 @@
 
     private func handleOpen(openData: String) {
         let mesData = openData.dataUsingEncoding(NSUTF8StringEncoding, allowLossyConversion: false)!
-<<<<<<< HEAD
-
         do {
             let json = try NSJSONSerialization.JSONObjectWithData(mesData,
                 options: NSJSONReadingOptions.AllowFragments) as? NSDictionary
             if let sid = json?["sid"] as? String {
+                let upgradeWs: Bool
+
                 self.sid = sid
                 connected = true
-
-                if !forcePolling && !forceWebsockets {
-                    createWebsocket(andConnect: true)
-=======
-        
-        if let json = NSJSONSerialization.JSONObjectWithData(mesData,
-            options: NSJSONReadingOptions.AllowFragments,
-            error: &err) as? NSDictionary, sid = json["sid"] as? String {
-                let upgradeWs: Bool
                 
-                self.sid = sid
-                _connected = true
-                
-                if let upgrades = json["upgrades"] as? [String] {
+                if let upgrades = json?["upgrades"] as? [String] {
                     upgradeWs = upgrades.filter {$0 == "websocket"}.count != 0
                 } else {
                     upgradeWs = false
->>>>>>> 17426c14
                 }
                 
                 if let pingInterval = json?["pingInterval"] as? Double, pingTimeout = json?["pingTimeout"] as? Double {
                     self.pingInterval = pingInterval / 1000.0
                     self.pingTimeout = pingTimeout / 1000.0
                 }
-<<<<<<< HEAD
-            }
-        } catch {
-            SocketLogger.err("Error parsing open packet", client: self)
-=======
                 
                 if !forcePolling && !forceWebsockets && upgradeWs {
                     createWebsocket(andConnect: true)
                 }
-        } else {
-            client?.didError("Engine failed to handshake")
-            return
->>>>>>> 17426c14
+            }
+        } catch {
+            SocketLogger.err("Error parsing open packet", client: self)
+            return
         }
 
         startPingTimer()
