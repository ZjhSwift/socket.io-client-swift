//
//  SocketEngine.swift
//  Socket.IO-Swift
//
//  Created by Erik Little on 3/3/15.
//
//  Permission is hereby granted, free of charge, to any person obtaining a copy
//  of this software and associated documentation files (the "Software"), to deal
//  in the Software without restriction, including without limitation the rights
//  to use, copy, modify, merge, publish, distribute, sublicense, and/or sell
//  copies of the Software, and to permit persons to whom the Software is
//  furnished to do so, subject to the following conditions:
//
//  The above copyright notice and this permission notice shall be included in
//  all copies or substantial portions of the Software.
//
//  THE SOFTWARE IS PROVIDED "AS IS", WITHOUT WARRANTY OF ANY KIND, EXPRESS OR
//  IMPLIED, INCLUDING BUT NOT LIMITED TO THE WARRANTIES OF MERCHANTABILITY,
//  FITNESS FOR A PARTICULAR PURPOSE AND NONINFRINGEMENT. IN NO EVENT SHALL THE
//  AUTHORS OR COPYRIGHT HOLDERS BE LIABLE FOR ANY CLAIM, DAMAGES OR OTHER
//  LIABILITY, WHETHER IN AN ACTION OF CONTRACT, TORT OR OTHERWISE, ARISING FROM,
//  OUT OF OR IN CONNECTION WITH THE SOFTWARE OR THE USE OR OTHER DEALINGS IN
//  THE SOFTWARE.

import Foundation

extension String {
    private var length:Int {
        return count(self)
    }
}

private typealias PollWaitQueue = [() -> Void]

private enum PacketType: String {
    case OPEN = "0"
    case CLOSE = "1"
    case PING = "2"
    case PONG = "3"
    case MESSAGE = "4"
    case UPGRADE = "5"
    case NOOP = "6"
}

public class SocketEngine: NSObject, WebSocketDelegate {
    unowned let client:SocketIOClient
    private let workQueue = NSOperationQueue()
    private let emitQueue = dispatch_queue_create(
        "emitQueue".cStringUsingEncoding(NSUTF8StringEncoding), DISPATCH_QUEUE_SERIAL)
    private let parseQueue = dispatch_queue_create(
        "parseQueue".cStringUsingEncoding(NSUTF8StringEncoding), DISPATCH_QUEUE_SERIAL)
    private let handleQueue = dispatch_queue_create(
        "handleQueue".cStringUsingEncoding(NSUTF8StringEncoding), DISPATCH_QUEUE_SERIAL)
    private let session:NSURLSession!
    private var _connected = false
    private var fastUpgrade = false
    private var forcePolling = false
    private var pingTimer:NSTimer?
    private var postWait = [String]()
    private var _polling = true
    private var probing = false
    private var probeWait = PollWaitQueue()
    private var waitingForPoll = false
    private var waitingForPost = false
    private var _websocket = false
    private var websocketConnected = false
    var connected:Bool {
        return self._connected
    }
    var pingInterval:Int?
    var polling:Bool {
        return self._polling
    }
    var sid = ""
    var urlPolling:String?
    var urlWebSocket:String?
    var websocket:Bool {
        return self._websocket
    }
    var ws:WebSocket?

    init(client:SocketIOClient, forcePolling:Bool = false) {
        self.client = client
        self.forcePolling = forcePolling
        self.session = NSURLSession(configuration: NSURLSessionConfiguration.ephemeralSessionConfiguration(),
            delegate: nil, delegateQueue: self.workQueue)
    }

    func close() {
        self.pingTimer?.invalidate()
        self.send(PacketType.CLOSE.rawValue)
    }

    private func createBinaryDataForSend(data:NSData) -> (NSData?, String?) {
        if self.websocket {
            var byteArray = [UInt8](count: 1, repeatedValue: 0x0)
            byteArray[0] = 4
            var mutData = NSMutableData(bytes: &byteArray, length: 1)
            mutData.appendData(data)
            return (mutData, nil)
        } else {
            var str = "b4"
            str += data.base64EncodedStringWithOptions(
                NSDataBase64EncodingOptions.Encoding64CharacterLineLength)

            return (nil, str)
        }
    }

    private func createURLs(params:[String: AnyObject]? = nil) -> (String, String) {
        var url = "\(self.client.socketURL)/socket.io/?transport="
        var urlPolling:String
        var urlWebSocket:String

        if self.client.secure {
            urlPolling = "https://" + url + "polling"
            urlWebSocket = "wss://" + url + "websocket"
        } else {
            urlPolling = "http://" + url + "polling"
            urlWebSocket = "ws://" + url + "websocket"
        }

        if params != nil {
            for (key, value) in params! {
                let keyEsc = key.stringByAddingPercentEncodingWithAllowedCharacters(
                    NSCharacterSet.URLHostAllowedCharacterSet())!
                urlPolling += "&\(keyEsc)="
                urlWebSocket += "&\(keyEsc)="

                if value is String {
                    let valueEsc = (value as! String).stringByAddingPercentEncodingWithAllowedCharacters(
                        NSCharacterSet.URLHostAllowedCharacterSet())!
                    urlPolling += "\(valueEsc)"
                    urlWebSocket += "\(valueEsc)"
                } else {
                    urlPolling += "\(value)"
                    urlWebSocket += "\(value)"
                }
            }
        }

        return (urlPolling, urlWebSocket)
    }

    private func doFastUpgrade() {
        self.sendWebSocketMessage("", withType: PacketType.UPGRADE)
        self._websocket = true
        self._polling = false
        self.fastUpgrade = false
        self.flushProbeWait()
    }

    private func doPoll() {
        if self.websocket || self.waitingForPoll || !self.connected {
            return
        }

        self.waitingForPoll = true
        self.doRequest(self.parsePollingMessage)
    }

    private func doRequest(callback:(String) -> Void) {
        if !self.polling {
            return
        }

        let req = NSURLRequest(URL: NSURL(string: self.urlPolling! + "&sid=\(self.sid)")!)

        self.session.dataTaskWithRequest(req) {[weak self] data, res, err in
            if self == nil {
                return
            } else if err != nil {
                if self!.polling {
                    self?.handlePollingFailed(err)
                }

                return
            }

            // println(data)


            if let str = NSString(data: data, encoding: NSUTF8StringEncoding) as? String {
                dispatch_async(self!.parseQueue) {callback(str)}
            }

            self?.waitingForPoll = false

            if self!.fastUpgrade {
                self?.doFastUpgrade()
                return
            } else {
                self?.doPoll()
            }
            }.resume()
    }

    private func flushProbeWait() {
        // println("flushing probe wait")
        dispatch_async(self.emitQueue) {[weak self] in
            if self == nil {
                return
            }

            for waiter in self!.probeWait {
                waiter()
            }

            self?.probeWait.removeAll(keepCapacity: false)
        }
    }

    private func flushWaitingForPost() {
        if self.postWait.count == 0 || !self.connected {
            return
        } else if self.websocket {
            self.flushWaitingForPostToWebSocket()
            return
        }

        var postStr = ""

        for packet in self.postWait {
            let len = count(packet)

            postStr += "\(len):\(packet)"
        }

        self.postWait.removeAll(keepCapacity: false)

        let req = NSMutableURLRequest(URL: NSURL(string: self.urlPolling! + "&sid=\(self.sid)")!)

        req.HTTPMethod = "POST"
        req.setValue("text/plain; charset=UTF-8", forHTTPHeaderField: "Content-Type")

        let postData = postStr.dataUsingEncoding(NSUTF8StringEncoding,
            allowLossyConversion: false)!

        // NSLog("posting: \(postStr)")
        req.HTTPBody = postData
        req.setValue(String(postData.length), forHTTPHeaderField: "Content-Length")

        self.waitingForPost = true
        self.session.dataTaskWithRequest(req) {[weak self] data, res, err in
            if self == nil {
                return
            } else if err != nil && self!.polling {
                self?.handlePollingFailed(err)
                return
            }

            self?.waitingForPost = false
            dispatch_async(self!.emitQueue) {
                self?.flushWaitingForPost()
                self?.doPoll()
                return
            }}.resume()
    }

    // We had packets waiting for send when we upgraded
    // Send them raw
    private func flushWaitingForPostToWebSocket() {
        for msg in self.postWait {
            self.ws?.writeString(msg)
        }

        self.postWait.removeAll(keepCapacity: true)
    }

    // A poll failed, tell the client about it
    private func handlePollingFailed(reason:NSError?) {
        assert(self.polling, "Polling failed when we're not polling")

        if !self.client.reconnecting {
            self._connected = false
            self.ws?.disconnect()
            self.pingTimer?.invalidate()
            self.waitingForPoll = false
            self.waitingForPost = false
            self.client.pollingDidFail(reason)
        }
    }

    func open(opts:[String: AnyObject]? = nil) {
        if self.connected {
            assert(false, "We're in a bad state, this shouldn't happen.")
        }

        let (urlPolling, urlWebSocket) = self.createURLs(params: opts)
        self.urlPolling = urlPolling
        self.urlWebSocket = urlWebSocket
        let reqPolling = NSURLRequest(URL: NSURL(string: urlPolling + "&b64=1")!)

        self.session.dataTaskWithRequest(reqPolling) {[weak self] data, res, err in
            var err2:NSError?
            if self == nil {
                return
            } else if err != nil || data == nil {
                self?.handlePollingFailed(err)
                return
            }

            if let dataString = NSString(data: data, encoding: NSUTF8StringEncoding) as? String {
                let parsed:[String]? = dataString["(\\d*):(\\d)(\\{.*\\})?"].groups()

                if parsed == nil || parsed?.count != 4 {
                    return
                }

                let length = parsed![1]
                let type = parsed![2]
                let jsonData = parsed![3].dataUsingEncoding(NSUTF8StringEncoding, allowLossyConversion: false)

                if type != "0" {
                    NSLog("Error handshaking")
                    return
                }

                if let json = NSJSONSerialization.JSONObjectWithData(jsonData!,
                    options: NSJSONReadingOptions.AllowFragments, error: &err2) as? NSDictionary {
                        if let sid = json["sid"] as? String {
                            // println(json)
                            self?.sid = sid
                            self?._connected = true

                            if !self!.forcePolling {
                                self?.ws = WebSocket(url: NSURL(string: urlWebSocket + "&sid=\(self!.sid)")!)
                                self?.ws?.queue = self?.handleQueue
                                self?.ws?.delegate = self
                                self?.ws?.connect()
                            }
                        } else {
                            NSLog("Error handshaking")
                            return
                        }

                        if let pingInterval = json["pingInterval"] as? Int {
                            self?.pingInterval = pingInterval / 1000
                        }
                }

                self?.doPoll()
                self?.startPingTimer()
            }}.resume()
    }

    // Translatation of engine.io-parser#decodePayload
    private func parsePollingMessage(str:String) {
        if str.length == 1 {
            return
        }

        // println(str)

        let strArray = Array(str)
        var length = ""
        var n = 0
        var msg = ""

        func testLength(length:String, inout n:Int) -> Bool {
            if let num = length.toInt() {
                n = num
            } else {
                return true
            }

            return false
        }

        for var i = 0, l = str.length; i < l; i = i &+ 1 {
            let chr = String(strArray[i])

            if chr != ":" {
                length += chr
            } else {
                if length == "" || testLength(length, &n) {
                    println("failure in parsePollingMessage")
                    return
                }

                msg = String(strArray[i&+1...i&+n])

                if let lengthInt = length.toInt() {
                    if lengthInt != msg.length {
                        println("parsing error")
                        return
                    }
                }

                if msg.length != 0 {
                    // Be sure to capture the value of the msg
                    dispatch_async(self.handleQueue) {[weak self, msg] in
                        self?.parseEngineMessage(msg)
                        return
                    }
                }

                i += n
                length = ""
            }
        }
    }

    private func parseEngineData(data:NSData) {
        self.client.parseBinaryData(data.subdataWithRange(NSMakeRange(1, data.length - 1)))
    }

    private func parseEngineMessage(var message:String) {
        // NSLog("Engine got message: \(message)")
<<<<<<< HEAD
        fixDoubleUTF8(&message)

=======
        if self.polling {
            fixDoubleUTF8(&message)
        }
        
>>>>>>> 89ae9bd3
        // We should upgrade
        if message == "3probe" {
            self.upgradeTransport()
            return
        }

        let type = message["^(\\d)"].groups()?[1]

        if type != PacketType.MESSAGE.rawValue {
            // TODO Handle other packets
            if message.hasPrefix("b4") {
                // binary in base64 string

                message.removeRange(Range<String.Index>(start: message.startIndex,
                    end: advance(message.startIndex, 2)))

                if let data = NSData(base64EncodedString: message,
                    options: NSDataBase64DecodingOptions.IgnoreUnknownCharacters) {
                        // println("sending \(data)")
                        dispatch_async(self.client.handleQueue) {[weak self] in
                            self?.client.parseBinaryData(data)
                            return
                        }
                }

                return
            } else if type == PacketType.NOOP.rawValue {
                self.doPoll()
                return
            }

            if message == PacketType.CLOSE.rawValue {
                // do nothing
                return
            }
            // println("Got something idk what to do with")
            // println(messageString)
        }

        // Remove message type
        message.removeAtIndex(message.startIndex)

        dispatch_async(self.client.handleQueue) {[weak self] in
            self?.client.parseSocketMessage(message)
            return
        }
    }

    private func probeWebSocket() {
        if self.websocketConnected {
            self.sendWebSocketMessage("probe", withType: PacketType.PING)
        }
    }

    public func send(msg:String, datas:[NSData]? = nil) {
        let _send = {[weak self] (msg:String, datas:[NSData]?) -> () -> Void in
            return {
                if self == nil || !self!.connected {
                    return
                }

                if self!.websocket {
                    // println("sending ws: \(msg):\(datas)")
                    self?.sendWebSocketMessage(msg, withType: PacketType.MESSAGE, datas: datas)
                } else {
                    // println("sending poll: \(msg):\(datas)")
                    self?.sendPollMessage(msg, withType: PacketType.MESSAGE, datas: datas)
                }
            }
        }

        dispatch_async(self.emitQueue) {[weak self] in
            if self == nil {
                return
            }

            if self!.probing {
                self?.probeWait.append(_send(msg, datas))
            } else {
                _send(msg, datas)()
            }
        }
    }

    func sendPing() {
        if self.websocket {
            self.sendWebSocketMessage("", withType: PacketType.PING)
        } else {
            self.sendPollMessage("", withType: PacketType.PING)
        }
    }
<<<<<<< HEAD

    private func sendPollMessage(msg:String, withType type:PacketType,
=======
    
    private func sendPollMessage(var msg:String, withType type:PacketType,
>>>>>>> 89ae9bd3
        datas:[NSData]? = nil) {
            // println("Sending poll: \(msg) as type: \(type.rawValue)")
            
            doubleEncodeUTF8(&msg)
            let strMsg = "\(type.rawValue)\(msg)"

            self.postWait.append(strMsg)

            if datas != nil {
                for data in datas! {
                    let (nilData, b64Data) = self.createBinaryDataForSend(data)

                    self.postWait.append(b64Data!)
                }
            }

            if !self.waitingForPost {
                self.flushWaitingForPost()
            }
    }

    private func sendWebSocketMessage(str:String, withType type:PacketType, datas:[NSData]? = nil) {
        // println("Sending ws: \(str) as type: \(type.rawValue)")
        self.ws?.writeString("\(type.rawValue)\(str)")

        if datas != nil {
            for data in datas! {
                let (data, nilString) = self.createBinaryDataForSend(data)
                if data != nil {
                    self.ws?.writeData(data!)
                }
            }
        }
    }

    // Starts the ping timer
    private func startPingTimer() {
        if self.pingInterval == nil {
            return
        }

        self.pingTimer?.invalidate()
        dispatch_async(dispatch_get_main_queue()) {
            self.pingTimer = NSTimer.scheduledTimerWithTimeInterval(NSTimeInterval(self.pingInterval!), target: self,
                selector: Selector("sendPing"), userInfo: nil, repeats: true)
        }
    }

    private func upgradeTransport() {
        if self.websocketConnected {
            // Do a fast upgrade
            self.fastUpgrade = true
            self.probing = false
            self.sendPollMessage("", withType: PacketType.NOOP)
        }
    }

    public func websocketDidConnect(socket:WebSocket) {
        self.websocketConnected = true
        self.probing = true
        self.probeWebSocket()
    }

    public func websocketDidDisconnect(socket:WebSocket, error:NSError?) {
        self.websocketConnected = false
        self.probing = false

        if self.websocket {
            self.pingTimer?.invalidate()
            self._connected = false
            self._websocket = false
            self._polling = true
            self.client.webSocketDidCloseWithCode(1, reason: "Socket Disconnect", wasClean: true)
        } else {
            self.flushProbeWait()
        }
    }

    public func websocketDidReceiveMessage(socket:WebSocket, text:String) {
        self.parseEngineMessage(text)
    }

    public func websocketDidReceiveData(socket:WebSocket, data:NSData) {
        self.parseEngineData(data)
    }
}<|MERGE_RESOLUTION|>--- conflicted
+++ resolved
@@ -407,15 +407,10 @@
 
     private func parseEngineMessage(var message:String) {
         // NSLog("Engine got message: \(message)")
-<<<<<<< HEAD
-        fixDoubleUTF8(&message)
-
-=======
         if self.polling {
             fixDoubleUTF8(&message)
         }
-        
->>>>>>> 89ae9bd3
+
         // We should upgrade
         if message == "3probe" {
             self.upgradeTransport()
@@ -507,16 +502,11 @@
             self.sendPollMessage("", withType: PacketType.PING)
         }
     }
-<<<<<<< HEAD
-
-    private func sendPollMessage(msg:String, withType type:PacketType,
-=======
-    
+
     private func sendPollMessage(var msg:String, withType type:PacketType,
->>>>>>> 89ae9bd3
         datas:[NSData]? = nil) {
             // println("Sending poll: \(msg) as type: \(type.rawValue)")
-            
+
             doubleEncodeUTF8(&msg)
             let strMsg = "\(type.rawValue)\(msg)"
 
