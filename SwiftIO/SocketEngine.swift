--- conflicted
+++ resolved
@@ -421,17 +421,7 @@
         if self.polling {
             fixDoubleUTF8(&message)
         }
-<<<<<<< HEAD
-
-        // We should upgrade
-        if message == "3probe" {
-            self.upgradeTransport()
-            return
-        }
-
-=======
-        
->>>>>>> 6985efd7
+
         let type = message["^(\\d)"].groups()?[1]
 
         if type != PacketType.MESSAGE.rawValue {
